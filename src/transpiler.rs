use std::{
    collections::{hash_map::Entry, HashMap},
    io::Write,
};

use crate::{ast::*, parser::Program};

pub trait ToJS {
    fn to_js(&self) -> String;
}

pub struct Transpiler {
    pub ast: Program,
}

impl Transpiler {
    pub fn new(ast: Program) -> Self {
        Self { ast }
    }

    pub fn replace_names_in_expr(
        module_name: &str,
        mapped_names: &HashMap<String, String>,
        expr: &mut Expression,
    ) {
        match expr {
            Expression::Lambda(lambda) => {
                let Lambda {
                    argument_list,
                    return_type,
                    function_body,
                } = lambda;

                let mut mapped_names = mapped_names.clone();

                for arg in argument_list {
                    arg.arg_name = format!("{}::{}", module_name, arg.arg_name);
                    mapped_names.insert(arg.arg_name.clone(), arg.arg_name.clone());
                }

                Transpiler::fix_scopes_codeblock(module_name, function_body, &mut mapped_names)
            }
            Expression::VariableDecl(var_decl) => {
                unreachable!("this is done in fix_codeblock")
            }
            Expression::BinaryOp(op) => {
                let BinaryOp { op, lhs, rhs } = op;
                Transpiler::replace_names_in_expr(module_name, mapped_names, lhs);
                Transpiler::replace_names_in_expr(module_name, mapped_names, rhs);
            }
            Expression::UnaryOp(op) => {
                let UnaryOp { op, operand } = op;
                Transpiler::replace_names_in_expr(module_name, mapped_names, operand);
            }
            Expression::FunctionCall(func) => {
                let FunctionCall {
                    func_expr,
                    arguments,
                } = func;

                if let Expression::Variable(Variable { name }) = func_expr.as_mut() {
                    if name.split("::").count() == 1 {
                        *name = format!("{}::{}", module_name, name.clone());
                    }
                } else {
                    Transpiler::replace_names_in_expr(module_name, mapped_names, func_expr)
                }

                for arg in arguments {
                    Transpiler::replace_names_in_expr(module_name, mapped_names, arg)
                }
            }
            Expression::Variable(var) => {
                let Variable { name } = var;

                // is not qualified
                if name.split("::").count() == 1 {
<<<<<<< HEAD
                    let full_name = format!("{}::{}", module_name, name.clone());
                    let new_name = if let Some(new_name) = mapped_names.get(&full_name) {
                        new_name.clone()
                    } else {
                        full_name
=======
                    let qualified_name = format!("{}::{}", module_name, name.clone());
                    let new_name = if let Some(new_name) = mapped_names.get(&qualified_name) {
                        new_name.clone()
                    } else {
                        qualified_name
>>>>>>> 147220b9
                    };
                    *name = new_name;
                }
            }
            Expression::Return(ret) => {
                Transpiler::replace_names_in_expr(module_name, mapped_names, ret)
            }
            Expression::Assignment(assignment) => {
                let Assignment { lhs, rhs } = assignment;
                Transpiler::replace_names_in_expr(module_name, mapped_names, lhs);
                Transpiler::replace_names_in_expr(module_name, mapped_names, rhs);
            }
            Expression::AnonStruct(anon) => {
                let AnonStruct { fields } = anon;
                for (name, val) in fields.iter_mut() {
                    Transpiler::replace_names_in_expr(module_name, mapped_names, val);
                }
            }
            Expression::ArrayLiteral(array) => {
                let ArrayLiteral { elements } = array;

                for elem in elements {
                    Transpiler::replace_names_in_expr(module_name, mapped_names, elem);
                }
            }
            Expression::ArrayAccess(array_access) => {
                let ArrayAccess { expr, index } = array_access;

                Transpiler::replace_names_in_expr(module_name, mapped_names, expr);
                Transpiler::replace_names_in_expr(module_name, mapped_names, index);
            }
            Expression::FieldAccess(field_access) => {
                let FieldAccess { expr, field } = field_access;

                Transpiler::replace_names_in_expr(module_name, mapped_names, expr);
            }
            Expression::NamedStruct(named) => {
                let NamedStruct {
                    casted_to,
                    struct_literal,
                } = named;

                for (field, expr) in &mut struct_literal.fields {
                    Transpiler::replace_names_in_expr(module_name, mapped_names, expr);
                }
            }
            Expression::Range(range) => {
                let Range {
                    start,
                    end,
                    inclusive,
                } = range;

                Transpiler::replace_names_in_expr(module_name, mapped_names, start);
                Transpiler::replace_names_in_expr(module_name, mapped_names, end);
            }
            Expression::If(if_block) => {
                let If {
                    cond,
                    true_branch,
                    else_branch,
                } = if_block;

                Transpiler::replace_names_in_expr(module_name, mapped_names, cond);

                Transpiler::fix_scopes_codeblock(
                    module_name,
                    true_branch,
                    &mut mapped_names.clone(),
                );
                if let Some(else_branch) = else_branch {
                    Transpiler::fix_scopes_codeblock(
                        module_name,
                        else_branch,
                        &mut mapped_names.clone(),
                    );
                }
            }
            Expression::For(for_block) => {
                let For {
                    binding,
                    binding_type,
                    iterator,
                    body,
                } = for_block;

                *binding = format!("{}::{}", module_name, binding);

                Transpiler::replace_names_in_expr(module_name, mapped_names, iterator);
                Transpiler::fix_scopes_codeblock(module_name, body, &mut mapped_names.clone());
            }
            Expression::Placeholder => {}
            Expression::Break => {}
            Expression::Continue => {}
            Expression::Literal(_) => {}
            Expression::JS(expressions) => {
                for expr in expressions {
                    if let Expression::Variable(var) = expr {
                        var.name = format!("{}::{}", module_name, var.name);
                    }
                }
            }
        }
    }

    pub fn fix_scopes_codeblock(
        module_name: &str,
        codeblock: &mut CodeBlock,
        mapped_names: &mut HashMap<String, String>,
    ) {
        for expr in &mut codeblock.expressions {
            match expr {
                Expression::VariableDecl(VariableDecl {
                    var_name,
                    var_value,
                    ..
                }) => {
                    // First replace the names in rhs
                    Transpiler::replace_names_in_expr(module_name, mapped_names, var_value);

                    // Then redeclare
                    *var_name = format!("{}::{}", module_name, var_name);
                    match mapped_names.entry(var_name.clone()) {
                        Entry::Occupied(mut entry) => {
                            let mapped_name = entry.get_mut();
                            mapped_name.push_str("_unique");

                            *var_name = mapped_name.clone();
                        }
                        Entry::Vacant(entry) => {
                            entry.insert(var_name.clone());
                        }
                    }
                }
                _ => Transpiler::replace_names_in_expr(module_name, &mapped_names, expr),
            }
        }
    }

    pub fn fix_scopes(&mut self) -> Result<(), String> {
        for module in &mut self.ast.modules {
            let mut mapped_var_names = HashMap::<String, String>::new();
            Transpiler::fix_scopes_codeblock(
                &module.module_name,
                &mut module.toplevel_scope,
                &mut mapped_var_names,
            );

            for func in &mut module.function_defs {
                func.func_name = format!("{}::{}", module.module_name, func.func_name);

                let mut mapped_var_names = mapped_var_names.clone();
                for arg in &mut func.argument_list {
                    arg.arg_name = format!("{}::{}", module.module_name, arg.arg_name);
                    mapped_var_names.insert(arg.arg_name.clone(), arg.arg_name.clone());
                }

                Transpiler::fix_scopes_codeblock(
                    &module.module_name,
                    &mut func.function_body,
                    &mut mapped_var_names.clone(),
                );
            }
        }

        Ok(())
    }

    fn wrap_in_copy(expr: &mut Expression) {
        let curr_expr = expr.clone();

        *expr = Expression::FunctionCall(FunctionCall {
            func_name: "core::deep_copy".to_string(),
            arguments: vec![curr_expr],
        })
    }

    fn ensure_pass_by_value_expr(expr: &mut Expression) {
        match expr {
            Expression::FunctionCall(expr) => {
                for expr in &mut expr.arguments {
                    Transpiler::wrap_in_copy(expr);
                }
            }
            Expression::Assignment(expr) => Transpiler::wrap_in_copy(&mut expr.rhs),
            Expression::VariableDecl(expr) => Transpiler::wrap_in_copy(&mut expr.var_value),
            Expression::AnonStruct(expr) => {
                for (_, expr) in &mut expr.fields {
                    Transpiler::wrap_in_copy(expr)
                }
            }
            Expression::ArrayLiteral(expr) => {
                for expr in &mut expr.elements {
                    Transpiler::wrap_in_copy(expr)
                }
            }
            Expression::NamedStruct(expr) => {
                for (_, expr) in &mut expr.struct_literal.fields {
                    Transpiler::wrap_in_copy(expr)
                }
            }
            Expression::Lambda(expr) => {
                Transpiler::ensure_pass_by_value_codeblock(&mut expr.function_body);
            }
            Expression::If(expr) => {
                Transpiler::ensure_pass_by_value_codeblock(&mut expr.true_branch);
                if let Some(else_branch) = &mut expr.else_branch {
                    Transpiler::ensure_pass_by_value_codeblock(else_branch);
                }
            }
            Expression::For(expr) => Transpiler::ensure_pass_by_value_codeblock(&mut expr.body),

            // TODO: Maybe return should copy?
            Expression::Return(_) => {}

            // TODO: get rid of copying primitive types
            _ => {}
        }
    }

    fn ensure_pass_by_value_codeblock(codeblock: &mut CodeBlock) {
        for expr in &mut codeblock.expressions {
            Transpiler::ensure_pass_by_value_expr(expr);
        }
    }

    fn ensure_pass_by_value(&mut self) -> Result<(), String> {
        for module in &mut self.ast.modules {
            Transpiler::ensure_pass_by_value_codeblock(&mut module.toplevel_scope);

            for func in &mut module.function_defs {
                Transpiler::ensure_pass_by_value_codeblock(&mut func.function_body);
            }
        }

        Ok(())
    }

    pub fn transpile(&mut self, path: &std::path::Path) -> Result<(), String> {
        self.ensure_pass_by_value()?;
        self.fix_scopes()?;

        let mut outfile =
            std::fs::File::create(path).map_err(|_| format!("Cannot open out file"))?;

        for module in self.ast.modules.iter().rev() {
            println!("transpiling {:?}", module.module_name);
            _ = outfile.write(format!("\n // {} \n", module.module_name).as_bytes());
            for funcdef in &module.function_defs {
                _ = outfile.write(funcdef.to_js().as_bytes());
            }

            _ = outfile.write(module.toplevel_scope.to_js().as_bytes());
        }
        Ok(())
    }
}<|MERGE_RESOLUTION|>--- conflicted
+++ resolved
@@ -75,19 +75,12 @@
 
                 // is not qualified
                 if name.split("::").count() == 1 {
-<<<<<<< HEAD
-                    let full_name = format!("{}::{}", module_name, name.clone());
-                    let new_name = if let Some(new_name) = mapped_names.get(&full_name) {
-                        new_name.clone()
-                    } else {
-                        full_name
-=======
+
                     let qualified_name = format!("{}::{}", module_name, name.clone());
                     let new_name = if let Some(new_name) = mapped_names.get(&qualified_name) {
                         new_name.clone()
                     } else {
                         qualified_name
->>>>>>> 147220b9
                     };
                     *name = new_name;
                 }

use std::collections::HashMap;
use std::env::temp_dir;
use std::path::{Path, PathBuf};

use crate::ast::*;
use crate::lexer::{Identifier, Lexer, Literal, Token, TokenKind};

#[derive(Debug, Clone, Default)]
pub struct Program {
    pub modules: Vec<Module>,
}

pub struct Parser {
    pub tokens: Vec<Token>,
    pub current: usize,
    pub expr_start: usize,
    pub path: PathBuf,
    pub modules_to_parse: Vec<String>,
    pub parsed_modules: Vec<String>,
    pub current_module: String,
}

impl Parser {
    pub fn new(path: PathBuf) -> Self {
        Self {
            tokens: Vec::new(),
            current: 0,
            expr_start: 0,
            path,
            modules_to_parse: vec!["core".to_string()],
            parsed_modules: Vec::new(),
            current_module: String::new(),
        }
    }

    fn is_at_end(&self) -> bool {
        self.current >= self.tokens.len()
    }

    fn advance(&mut self) -> Token {
        match self.peek(0) {
            t => {
                self.current += 1;
                t
            }
        }
    }

    fn peek(&mut self, n: usize) -> Token {
        if self.is_at_end() {
            return Token {
                kind: TokenKind::EOF,
                start_char: 0,
                start_line: 0,
                lexeme: String::new(),
            };
        }
        return self.tokens.get(self.current + n).map_or(
            Token {
                kind: TokenKind::EOF,
                start_char: 0,
                start_line: 0,
                lexeme: String::new(),
            },
            |t| t.clone(),
        );
    }

    fn peek_skip_ws(&mut self, min_indent: usize) -> Result<Token, String> {
        let mut i = 0;
        loop {
            let token = self.peek(i);
            match token.kind {
                TokenKind::Newline => {
                    i += 1;
                }
                TokenKind::Indentation(indent) if indent >= min_indent => {
                    i += 1;
                }
                _ => return Ok(token),
            }
        }
    }

    fn advance_skip_ws(&mut self, min_indent: usize) -> Token {
        loop {
            let token = self.peek(0);
            match token.kind {
                TokenKind::Newline => {
                    self.advance();
                }
                TokenKind::Indentation(indent) if indent >= min_indent => {
                    self.advance();
                }
                _ => return self.advance(),
            }
        }
    }

    fn safe_collect_pattern(
        &mut self,
        pattern: &[(bool, &str, TokenKind)],
    ) -> Option<HashMap<String, Token>> {
        let mut tokens = HashMap::new();
        let starting_pos = self.current;

        for (opt, key, token_kind) in pattern {
            match (self.peek(0), token_kind) {
                (
                    Token {
                        kind: TokenKind::Identifier(Identifier::Custom(_)),
                        ..
                    },
                    TokenKind::Identifier(Identifier::_MatchAnyCustom),
                ) => {
                    tokens.insert(key.to_string(), self.advance());
                }
                (Token { kind, .. }, _) if kind == *token_kind => {
                    tokens.insert(key.to_string(), self.advance());
                }
                _ if !opt => {
                    // roll back
                    self.current = starting_pos;
                    return None;
                }
                // didnt match but also was optional so who cares
                _ => {}
            }
        }

        Some(tokens)
    }

    fn parse_fn_no_implicits(
        &mut self,
        args: Vec<FunctionArgument>,
    ) -> Result<FunctionDef, String> {
        let mut function_def = FunctionDef {
            export: false,
            func_name: String::new(),
            argument_list: args,
            return_type: Type {
                type_kind: TypeKind::Infer,
                is_reference: false,
                is_structural: false,
            },
            function_body: CodeBlock::default(),
        };

        if let Some(fn_decl_tokens) = self.safe_collect_pattern(&[
            (true, "ident_1", TokenKind::Indentation(0)),
            (true, "export", TokenKind::Identifier(Identifier::Export)),
            (false, "fn_key", TokenKind::Identifier(Identifier::Fn)),
            (
                false,
                "name",
                TokenKind::Identifier(Identifier::_MatchAnyCustom),
            ),
        ]) {
            if let Some(_) = fn_decl_tokens.get("export") {
                function_def.export = true;
            }

            let name_token = fn_decl_tokens.get("name").unwrap();
            match &name_token.kind {
                TokenKind::Identifier(Identifier::Custom(name)) => {
                    function_def.func_name = name.clone()
                }
                _ => unreachable!(),
            }

            if let TokenKind::ParenLeft = self.peek(0).kind {
                self.advance();

                loop {
                    let mut arg = FunctionArgument {
                        arg_name: String::new(),
                        arg_type: Type {
                            type_kind: TypeKind::Infer,
                            is_reference: false,
                            is_structural: false,
                        },
                        is_env: false,
                    };

                    match self.peek_skip_ws(0)?.kind {
                        TokenKind::Identifier(Identifier::Custom(arg_name)) => {
                            self.advance_skip_ws(0);
                            arg.arg_name = arg_name.clone();
                            arg.arg_type = self.parse_type()?;

                            match self.peek(0).kind {
                                TokenKind::Comma => {
                                    self.advance();
                                }
                                TokenKind::Newline => {
                                    self.advance_skip_ws(0);
                                    self.current -= 1;
                                }
                                _ => match self.peek_skip_ws(0)?.kind {
                                    TokenKind::ParenRight => {}
                                    _ => return Err(format!("Function args must be separated by either a comma or a newline"))
                                }
                            }

                            function_def.argument_list.push(arg);
                        }
                        TokenKind::ParenRight => {
                            self.advance_skip_ws(0);
                            break;
                        }
                        _ => unreachable!(),
                    }
                }
            }

            if let TokenKind::ThinArrow = self.peek(0).kind {
                self.advance();
                function_def.return_type = self.parse_type()?;
            }

            if let TokenKind::Equal = self.advance().kind {
            } else {
                return Err(format!("'=' missing in func definition"));
            }
        } else {
            let line = self.peek(0).start_line;
            let pos = self.peek(0).start_char;
            return Err(format!(
                "{}:{line}:{pos} Missing tokens in '(export) fn funcname'",
                self.current_module
            ));
        }

        match self.peek(0) {
            Token {
                kind: TokenKind::Newline,
                ..
            } => {
                //consume nl
                self.advance();

                let block = self.parse_codeblock(0)?;
                function_def.function_body = block;
            }
            _ => {
                let expr = self.parse_codeblock_expression(0)?;
                function_def.function_body.expressions.push(expr);
            }
        }

        Ok(function_def)
    }

    fn parse_fn_with_implicits(&mut self, module: &mut Module) -> Result<FunctionDef, String> {
        let mut argument_list = Vec::new();

        while let Some(arg_tokens) = self.safe_collect_pattern(&[
            (true, "indent_1", TokenKind::Indentation(0)),
            (false, "double_colon", TokenKind::DoubleColon),
            (
                false,
                "name",
                TokenKind::Identifier(Identifier::_MatchAnyCustom),
            ),
        ]) {
            let mut arg_def = FunctionArgument {
                arg_name: String::new(),
                arg_type: Type {
                    type_kind: TypeKind::Uint,
                    is_reference: false,
                    is_structural: false,
                },
                is_env: true,
            };

            let name_token = arg_tokens.get("name").unwrap();
            match &name_token.kind {
                TokenKind::Identifier(Identifier::Custom(name)) => arg_def.arg_name = name.clone(),
                _ => {}
            };

            arg_def.arg_type = self.parse_type()?;

            // newline i believe
            self.advance();

            argument_list.push(arg_def);
        }

        self.parse_fn_no_implicits(argument_list)
    }

    pub fn parse_type(&mut self) -> Result<Type, String> {
        let mut type_ = Type {
            type_kind: TypeKind::Infer,
            is_reference: false,
            is_structural: false,
        };

        type_.type_kind = match self.peek(0).kind {
            TokenKind::Ampersand => {
                self.advance();
                type_.is_reference = true;
                self.parse_type()?.type_kind
            }
            TokenKind::Tilde => {
                self.advance();
                type_.is_structural = true;
                self.parse_type()?.type_kind
            }
            TokenKind::Identifier(Identifier::Custom(type_name)) => {
                self.advance();
                if type_name == "_" {
                    TypeKind::Infer
                } else {
                    let mut path = vec![type_name];

                    while let TokenKind::DoubleColon = self.peek(0).kind {
                        self.advance();
                        match self.peek(0).kind {
                            TokenKind::Identifier(Identifier::Custom(iden)) => {
                                path.push(iden);
                                self.advance();
                            }
                            _ => break,
                        }
                    }

                    if path.len() > 1 {
                        self.modules_to_parse.push(path[0].clone());
                    }

                    let name = path.join("::");

                    match name.as_str() {
                        "bool" => TypeKind::Boolean,
                        "string" => TypeKind::String,
                        "float" => TypeKind::Float,
                        "int" => TypeKind::Int,
                        "uint" => TypeKind::Uint,
                        _ => TypeKind::Custom(CustomType { name: name }),
                    }
                }
            }
            TokenKind::SquareRight => {
                return Err(format!("Empty array type"));
            }
            TokenKind::SquareLeft => {
                self.advance();

                let arr_type = self.parse_type()?;

                if let TokenKind::SquareRight = self.advance().kind {
                } else {
                    return Err(format!("Unclosed array type"));
                }

                TypeKind::Array(Box::new(arr_type))
            }
            TokenKind::Identifier(Identifier::Fn) => {
                self.advance();

                if let TokenKind::ParenLeft = self.peek(0).kind {
                    self.advance();
                    let mut args1 = self.parse_func_type_args()?;
                    let mut args2 = Vec::new();
                    let mut were_there_2_arg_lists = false;

                    match self.advance().kind {
                        TokenKind::ThinArrow => {}
                        TokenKind::ParenRight => {
                            were_there_2_arg_lists = true;

                            if let TokenKind::ParenLeft = self.advance().kind {
                            } else {
                                return Err(format!("Expected another arg list"));
                            }

                            args2.append(&mut self.parse_func_type_args()?);

                            match self.advance().kind {
                                TokenKind::ThinArrow => {}
                                _ => return Err(format!("'->' token missing in function type")),
                            }
                        }
                        _ => return Err(format!("'->' or ')' token missing in function type")),
                    }

                    let return_type = self.parse_type()?;

                    if let TokenKind::ParenRight = self.advance().kind {
                    } else {
                        return Err(format!("Unclosed function type"));
                    }

                    if args1.len() == 1 {
                        if let TypeKind::Void = args1[0].type_kind {
                            args1 = Vec::new();
                        }
                    }

                    if args2.len() == 1 {
                        if let TypeKind::Void = args2[0].type_kind {
                            args2 = Vec::new();
                        }
                    }

                    if were_there_2_arg_lists {
                        TypeKind::Function(FunctionType {
                            env_args: args1,
                            args: args2,
                            ret: Box::new(return_type),
                        })
                    } else {
                        TypeKind::Function(FunctionType {
                            env_args: Vec::new(),
                            args: args1,
                            ret: Box::new(return_type),
                        })
                    }
                } else {
                    return Err(format!("Expected '(' after Fn in type"));
                }
            }
            TokenKind::ParenLeft => {
                self.advance();

                // yuck
                let token = self.peek(0);
                if let TokenKind::ParenRight = token.kind {
                    // handle () type
                    self.advance();
                    TypeKind::Void
                } else {
                    return Err(format!(
                        "{}:{}:{} Unexpected token after '(' in type",
                        self.current_module, token.start_line, token.start_char
                    ));
                }
            }
            token => return Err(format!("Invalid token in type: {token:?}")),
        };

        Ok(type_)
    }

    pub fn parse_func_type_args(&mut self) -> Result<Vec<Type>, String> {
        let mut args = Vec::new();

        loop {
            let arg_type = self.parse_type()?;

            args.push(arg_type);

            match self.peek(0).kind {
                TokenKind::Comma => self.advance(),
                TokenKind::ParenRight | TokenKind::ThinArrow => break,
                _ => return Err(format!("Invalid function argument separator in type")),
            };
        }

        Ok(args)
    }

    pub fn parse_variable_decl(&mut self, indent: usize) -> Result<Expression, String> {
        let mut is_mutable = true;

        if let Token {
            kind: TokenKind::Identifier(Identifier::Let),
            ..
        } = self.advance()
        {
            is_mutable = false;
        }

        if let Some(variable_decl_tokens) = self.safe_collect_pattern(&[
            (true, "indent_1", TokenKind::Indentation(0)),
            (true, "env", TokenKind::Identifier(Identifier::Env)),
        ]) {
            let is_env = variable_decl_tokens.get("env").is_some();

            let var_type = match self.peek(1).kind {
                TokenKind::Equal => {
                    // No type
                    Type {
                        type_kind: TypeKind::Infer,
                        is_reference: false,
                        is_structural: false,
                    }
                }
                _ => {
                    // Type
                    self.parse_type()?
                }
            };

            let var_name = match self.advance().kind {
                TokenKind::Identifier(Identifier::Custom(name)) => name,
                _ => return Err(format!("Variable name missing in declaration")),
            };

            match self.advance().kind {
                TokenKind::Equal => {}
                token => return Err(format!("'=' missing in var decl: {token:?}")),
            }

            let value = self.parse_expression(indent)?;

            let variable = VariableDecl {
                var_name,
                var_type,
                var_value: Box::new(value),
                is_mutable,
                is_env,
            };

            Ok(Expression::VariableDecl(variable))
        } else {
            return Err(format!("Invalid variable declaration"));
        }
    }

    pub fn parse_method_call_or_field_access(
        &mut self,
        called_on: Expression,
        indent: usize,
    ) -> Result<Expression, String> {
        let name = match self.advance() {
            Token {
                kind: TokenKind::Identifier(Identifier::Custom(iden_name)),
                ..
            } => {
                let mut path = vec![iden_name];

                while let TokenKind::DoubleColon = self.peek(0).kind {
                    self.advance();
                    match self.peek(0).kind {
                        TokenKind::Identifier(Identifier::Custom(iden)) => {
                            path.push(iden);
                            self.advance();
                        }
                        _ => break,
                    }
                }

                path
            }
            token => {
                return Err(format!(
                    "{:?}:{:?}: No func/field name found, got {:?} instead",
                    token.start_line, token.start_char, token.kind
                ))
            }
        };

        if let Token {
            kind: TokenKind::ParenLeft,
            ..
        } = self.peek(0)
        {
            if name.len() > 1 {
                self.modules_to_parse.push(name[0].clone());
            }
            self.advance();
            let mut call = FunctionCall {
                func_expr: Box::new(Expression::Variable(Variable {
                    name: name.join("::"),
                })),
                arguments: vec![called_on],
            };

            loop {
                let token = self.peek_skip_ws(indent)?;
                match token.kind {
                    TokenKind::ParenRight => {
                        self.advance_skip_ws(indent);
                        break;
                    }
                    TokenKind::Comma => {
                        self.advance_skip_ws(indent);

                        // allow for trailing ,
                        if let TokenKind::ParenRight = self.peek_skip_ws(0)?.kind {
                            self.advance_skip_ws(indent);
                            break;
                        }
                    }
                    _ => call.arguments.push(self.parse_expression(indent)?),
                }
            }

            Ok(Expression::FunctionCall(call))
        } else {
            if name.len() > 1 {
                return Err(format!("Missing '(' after qualifed function name"));
            }

            Ok(Expression::FieldAccess(FieldAccess {
                expr: Box::new(called_on),
                field: name[0].clone(),
            }))
        }
    }

    pub fn parse_standalone_function_call(
        &mut self,
        expr: Expression,
        indent: usize,
    ) -> Result<Expression, String> {
        let mut call = FunctionCall {
            func_expr: Box::new(expr),
            arguments: Vec::new(),
        };

        if let Token {
            kind: TokenKind::ParenLeft,
            ..
        } = self.advance()
        {
            loop {
                let token = self.peek_skip_ws(indent)?;
                match token.kind {
                    TokenKind::ParenRight => {
                        self.advance_skip_ws(indent);
                        break;
                    }
                    TokenKind::Comma => {
                        self.advance_skip_ws(indent);
                        // allow for trailing ,
                        if let TokenKind::ParenRight = self.peek_skip_ws(0)?.kind {
                            self.advance_skip_ws(indent);
                            break;
                        }
                    }
                    _ => call.arguments.push(self.parse_expression(indent)?),
                }
            }
        } else {
            unreachable!()
        }

        Ok(Expression::FunctionCall(call))
    }

    pub fn parse_equality(&mut self, indent: usize) -> Result<Expression, String> {
        let mut lhs = self.parse_ord(indent)?;

        loop {
            let token = self.peek_skip_ws(indent)?;
            let op = match token.kind {
                TokenKind::NotEqual => BinaryOperation::NotEqual,
                TokenKind::EqualEqual => BinaryOperation::Equal,
                _ => break,
            };

            // consume != or ==
            self.advance_skip_ws(indent);

            let rhs = self.parse_ord(indent)?;

            lhs = Expression::BinaryOp(BinaryOp {
                op,
                lhs: Box::new(lhs),
                rhs: Box::new(rhs),
            });
        }

        Ok(lhs)
    }

    pub fn parse_ord(&mut self, indent: usize) -> Result<Expression, String> {
        let mut lhs = self.parse_range(indent)?;

        let token = self.peek_skip_ws(indent)?;
        let op = match token.kind {
            TokenKind::AngleLeft => BinaryOperation::Less,
            TokenKind::AngleRight => BinaryOperation::Greater,
            TokenKind::LessEqual => BinaryOperation::LessEqual,
            TokenKind::GreaterEqual => BinaryOperation::GreaterEqual,
            _ => return Ok(lhs),
        };

        // consume > or < or >= or <=
        self.advance_skip_ws(indent);

        let rhs = self.parse_range(indent)?;

        lhs = Expression::BinaryOp(BinaryOp {
            op,
            lhs: Box::new(lhs),
            rhs: Box::new(rhs),
        });

        Ok(lhs)
    }

    pub fn parse_range(&mut self, indent: usize) -> Result<Expression, String> {
        let mut lhs = self.parse_sum(indent)?;

        loop {
            let token = self.peek_skip_ws(indent)?;
            let inclusive = match token.kind {
                TokenKind::DoubleDot => false,
                TokenKind::DoubleDotEqual => true,
                _ => break,
            };

            // consume .. or ..=
            self.advance_skip_ws(indent);

            let rhs = self.parse_sum(indent)?;

            // FIXME: goofy ahh way to get ranges working, this shouldnt happen in the parser
            lhs = Expression::FunctionCall(FunctionCall {
                func_expr: Box::new(Expression::Variable(Variable {
                    name: "util::range".to_owned(),
                })),
                arguments: vec![
                    lhs,
                    if inclusive {
                        Expression::BinaryOp(BinaryOp {
                            op: BinaryOperation::Add,
                            lhs: Box::new(rhs),
                            rhs: Box::new(Expression::Literal(Literal::Int(1))),
                        })
                    } else {
                        rhs
                    },
                ],
            });
            self.modules_to_parse.push("util".to_owned());

            // lhs = Expression::Range(Range {
            //     start: Box::new(lhs),
            //     end: Box::new(rhs),
            //     inclusive,
            // });
        }

        Ok(lhs)
    }

    pub fn parse_sum(&mut self, indent: usize) -> Result<Expression, String> {
        let mut lhs = self.parse_product(indent)?;

        loop {
            let token = self.peek_skip_ws(indent)?;
            let op = match token.kind {
                TokenKind::Plus => BinaryOperation::Add,
                TokenKind::Minus => BinaryOperation::Subtract,
                _ => break,
            };

            // consume + or -
            self.advance_skip_ws(indent);

            let rhs = self.parse_product(indent)?;

            lhs = Expression::BinaryOp(BinaryOp {
                op,
                lhs: Box::new(lhs),
                rhs: Box::new(rhs),
            });
        }

        Ok(lhs)
    }

    pub fn parse_product(&mut self, indent: usize) -> Result<Expression, String> {
        let mut lhs = self.parse_term(indent)?;

        loop {
            let token = self.peek_skip_ws(indent)?;
            let op = match token.kind {
                TokenKind::Star => BinaryOperation::Multiply,
                TokenKind::Slash => BinaryOperation::Divide,
                _ => break,
            };

            // consume * or /
            self.advance_skip_ws(indent);

            let rhs = self.parse_term(indent)?;

            lhs = Expression::BinaryOp(BinaryOp {
                op,
                lhs: Box::new(lhs),
                rhs: Box::new(rhs),
            });
        }

        Ok(lhs)
    }

    pub fn parse_term(&mut self, indent: usize) -> Result<Expression, String> {
        let token = self.advance_skip_ws(indent);
        let mut term = match token {
            Token {
                start_char,
                start_line,
                kind,
                ..
            } => match kind {
                TokenKind::Minus => {
                    let term = self.parse_term(indent)?;

                    Expression::UnaryOp(UnaryOp {
                        op: UnaryOperation::Negative,
                        operand: Box::new(term),
                    })
                }
                TokenKind::Literal(literal) => self.parse_num(literal, indent)?,
                TokenKind::ParenLeft => self.parse_expr_in_parentheses(indent)?,
                TokenKind::Identifier(Identifier::Custom(name)) => {
                    self.parse_custom_iden(name, indent)?
                }
                TokenKind::Identifier(Identifier::Fn) => self.parse_lambda(indent)?,
                TokenKind::SquareLeft => self.parse_array_literal(indent)?,
                kind => {
                    dbg!(format!(
                        "[{:?}:{:?}] unexpected token {:?}",
                        start_line, start_char, kind
                    ));
                    todo!("This is either invalid or unimplemented")
                }
            },
        };

        loop {
            let token = self.peek_skip_ws(indent)?;
            term = match token.kind {
                TokenKind::ParenLeft => self.parse_standalone_function_call(term, indent)?,
                TokenKind::Dot => {
                    self.advance_skip_ws(indent);
                    self.parse_method_call_or_field_access(term, indent)?
                }
                TokenKind::SquareLeft => {
                    self.advance_skip_ws(indent);
                    self.parse_array_access(term, indent)?
                }
                _ => break,
            };
        }

        Ok(term)
    }

    pub fn parse_lambda(&mut self, indent: usize) -> Result<Expression, String> {
        let mut lambda = Lambda {
            argument_list: Vec::new(),
            return_type: Type {
                type_kind: TypeKind::Infer,
                is_reference: false,
                is_structural: false,
            },
            function_body: CodeBlock::default(),
        };

        match self.advance().kind {
            TokenKind::ParenLeft => {}
            _ => return Err(format!("'(' missing after 'fn' in lambda decl")),
        }

        loop {
            let mut arg = FunctionArgument {
                arg_name: String::new(),
                arg_type: Type {
                    type_kind: TypeKind::Infer,
                    is_reference: false,
                    is_structural: false,
                },
                is_env: false,
            };

            match self.peek_skip_ws(0)?.kind {
                TokenKind::Identifier(Identifier::Custom(arg_name)) => {
                    self.advance_skip_ws(0);
                    arg.arg_name = arg_name.clone();

                    if let Ok(arg_type) = self.parse_type() {
                        arg.arg_type = arg_type;
                    }

                    match self.peek(0).kind {
                        TokenKind::Comma => {
                            self.advance();
                        }
                        TokenKind::Newline => {
                            self.advance_skip_ws(0);
                            self.current -= 1;
                        }
                        _ => match self.peek_skip_ws(0)?.kind {
                            TokenKind::ParenRight => {}
                            _ => {
                                return Err(format!(
                                    "Lambda args must be separated by either a comma or a newline"
                                ))
                            }
                        },
                    }

                    lambda.argument_list.push(arg);
                }
                TokenKind::ParenRight => {
                    self.advance_skip_ws(0);
                    break;
                }
                _ => unreachable!(),
            }
        }

        if let TokenKind::ThinArrow = self.peek(0).kind {
            self.advance();
            lambda.return_type = self.parse_type()?;
        }

        match self.peek(0) {
            Token {
                kind: TokenKind::Newline,
                ..
            } => {
                //consume nl
                self.advance();

                let block = self.parse_codeblock(0)?;
                lambda.function_body = block;
            }
            _ => {
                let expr = self.parse_codeblock_expression(0)?;
                lambda.function_body.expressions.push(expr);
            }
        }

        Ok(Expression::Lambda(lambda))
    }

    pub fn parse_array_literal(&mut self, indent: usize) -> Result<Expression, String> {
        let mut array = ArrayLiteral {
            elements: Vec::new(),
        };

        let token = self.peek_skip_ws(indent)?;
        match token.kind {
            TokenKind::SquareRight => {
                self.advance_skip_ws(indent);
                return Ok(Expression::ArrayLiteral(array));
            }
            _ => {}
        }

        loop {
            let elem = self.parse_expression(indent)?;

            array.elements.push(elem);

            let token = self.peek_skip_ws(indent)?;
            match token.kind {
                TokenKind::Comma => {
                    self.advance_skip_ws(indent);
                    // allow for trailing ,
                    if let TokenKind::SquareRight = self.peek_skip_ws(indent)?.kind {
                        self.advance_skip_ws(indent);
                        break;
                    }
                }
                TokenKind::SquareRight => {
                    self.advance_skip_ws(indent);
                    break;
                }
                _ => return Err(format!("Unexpected token in array literal instead of ','")),
            };
        }

        Ok(Expression::ArrayLiteral(array))
    }

    pub fn parse_expr_in_parentheses(&mut self, indent: usize) -> Result<Expression, String> {
        let expr = self.parse_expression(indent)?;

        if let Token {
            kind: TokenKind::ParenRight,
            ..
        } = self.advance()
        {
        } else {
            return Err(format!("Unclosed parentheses"));
        }

        Ok(expr)
    }

    pub fn parse_num(&mut self, literal: Literal, indent: usize) -> Result<Expression, String> {
        Ok(Expression::Literal(literal))
    }

    pub fn parse_array_access(
        &mut self,
        lhs: Expression,
        indent: usize,
    ) -> Result<Expression, String> {
        let index = self.parse_expression(indent)?;

        let expr = if let TokenKind::SquareRight = self.advance().kind {
            Expression::ArrayAccess(ArrayAccess {
                expr: Box::new(lhs),
                index: Box::new(index),
            })
        } else {
            return Err(format!("Array access operator not closed"));
        };

        // match self.peek(0) {
        //     Token {
        //         kind: TokenKind::Dot,
        //         ..
        //     } => {
        //         self.advance();
        //         self.parse_method_call_or_field_access(expr, indent)
        //     }
        //     Token {
        //         kind: TokenKind::SquareLeft,
        //         ..
        //     } => {
        //         self.advance();
        //         self.parse_array_access(expr, indent)
        //     }
        //     _ => Ok(expr),
        // }
        Ok(expr)
    }

    pub fn parse_variable(
        &mut self,
        var_name: String,
        indent: usize,
    ) -> Result<Expression, String> {
        Ok(Expression::Variable(Variable { name: var_name }))
    }

    pub fn parse_custom_iden(
        &mut self,
        identifier: String,
        indent: usize,
    ) -> Result<Expression, String> {
        let mut path = vec![identifier];

        while let TokenKind::DoubleColon = self.peek_skip_ws(indent)?.kind {
            self.advance_skip_ws(indent);
            match self.peek(0).kind {
                TokenKind::Identifier(Identifier::Custom(iden)) => {
                    path.push(iden);
                    self.advance();
                }
                _ => break,
            }
        }

        if path.len() > 1 {
            self.modules_to_parse.push(path[0].clone());
        }

        let final_name = path.join("::");
        let func_expr = Expression::Variable(Variable {
            name: final_name.clone(),
        });

        let expr = match self.peek_skip_ws(0)?.kind {
            TokenKind::ParenLeft => self.parse_standalone_function_call(func_expr, indent)?,
            TokenKind::CurlyLeft => {
                let struct_literal =
                    if let Expression::AnonStruct(lit) = self.parse_struct_literal(indent)? {
                        lit
                    } else {
                        unreachable!()
                    };

                Expression::NamedStruct(NamedStruct {
                    casted_to: final_name,
                    struct_literal,
                })
            }
            _ => self.parse_variable(final_name, indent)?,
        };

        Ok(expr)
    }

    pub fn parse_for(&mut self, indent: usize) -> Result<Expression, String> {
        if let TokenKind::Identifier(Identifier::For) = self.advance().kind {
            let binding_type = match self.peek(1).kind {
                TokenKind::Identifier(Identifier::In) => Type {
                    type_kind: TypeKind::Infer,
                    is_reference: false,
                    is_structural: false,
                },
                _ => self.parse_type()?,
            };

            let binding = match self.advance().kind {
                TokenKind::Identifier(Identifier::Custom(binding_name)) => binding_name,
                _ => return Err(format!("Invalid or missing binding in for loop")),
            };

            match self.advance().kind {
                TokenKind::Identifier(Identifier::In) => {}
                _ => return Err(format!("Expected 'in' keyword after for loop binding")),
            };

            let iterator = self.parse_range(indent)?;

            match self.advance().kind {
                TokenKind::Colon => {}
                kind => return Err(format!("missing ':' after for expression, found {kind:?}")),
            }

            let body = match self.peek(0).kind {
                TokenKind::Newline => {
                    self.advance();
                    self.parse_codeblock(indent)?
                }
                _ => {
                    let expr = self.parse_codeblock_expression(indent)?;

                    if TokenKind::Newline == self.peek(0).kind {
                        self.advance();
                    }

                    CodeBlock {
                        indentation: indent,
                        expressions: vec![expr],
                    }
                }
            };

            Ok(Expression::For(For {
                binding,
                binding_type,
                iterator: Box::new(iterator),
                body,
            }))
        } else {
            return Err(format!("Expected for keyword"));
        }
    }

    pub fn parse_if(&mut self, indent: usize) -> Result<Expression, String> {
        // consume if
        self.advance();

        let check = self.parse_expression(indent)?;

        match self.advance().kind {
            TokenKind::Colon => {}
            kind => return Err(format!("missing ':' after if expression, found {kind:?}")),
        }

        // consume nl
        let true_branch = match self.peek(0).kind {
            TokenKind::Newline => {
                self.advance();
                self.parse_codeblock(indent)?
            }
            TokenKind::Identifier(Identifier::If) => {
                return Err(format!(
                    "Nested if blocks have to be on a new line and indented"
                ))
            }
            _ => {
                let expr = self.parse_codeblock_expression(indent)?;

                if TokenKind::Newline == self.peek(0).kind {
                    self.advance();
                }

                CodeBlock {
                    indentation: indent,
                    expressions: vec![expr],
                }
            }
        };

        // else
        let else_branch = match (self.peek(0).kind, self.peek(1).kind) {
            (TokenKind::Indentation(indentation), TokenKind::Identifier(Identifier::Else))
                if indentation == indent =>
            {
                //consume indent and else
                self.advance();
                self.advance();

                // consume nl
                let else_branch = match self.peek(0).kind {
                    TokenKind::Newline => {
                        self.advance();
                        self.parse_codeblock(indent)?
                    }
                    _ => {
                        let expr = self.parse_codeblock_expression(indent)?;

                        if TokenKind::Newline == self.peek(0).kind {
                            self.advance();
                        }

                        CodeBlock {
                            indentation: indent,
                            expressions: vec![expr],
                        }
                    }
                };

                Some(else_branch)
            }
            _ => None,
        };

        Ok(Expression::If(If {
            cond: Box::new(check),
            true_branch,
            else_branch,
        }))
    }

    pub fn parse_struct_literal(&mut self, indent: usize) -> Result<Expression, String> {
        self.advance_skip_ws(indent);

        let mut struct_literal = AnonStruct {
            fields: HashMap::new(),
        };

        loop {
            let field_name = match self.advance_skip_ws(indent).kind {
                TokenKind::Identifier(Identifier::Custom(field_name)) => field_name,
                _ => return Err(format!("Unexpected token, expected struct field name")),
            };

            let field_value = match self.peek_skip_ws(indent)?.kind {
                TokenKind::Colon => {
                    self.advance_skip_ws(indent);
                    self.parse_expression(indent)?
                }
                TokenKind::Comma | TokenKind::CurlyRight => Expression::Variable(Variable {
                    name: field_name.clone(),
                }),
                _ => {
                    return Err(format!(
                        "Unexpected token, expected struct field value, comma or right curly"
                    ))
                }
            };

            struct_literal.fields.insert(field_name, field_value);

            let token = self.peek_skip_ws(indent)?;
            match token.kind {
                TokenKind::CurlyRight => {
                    self.advance_skip_ws(indent);
                    break;
                }
                TokenKind::Comma => {
                    self.advance_skip_ws(indent);
                    // allow for trailing comma
                    if let TokenKind::CurlyRight = self.peek_skip_ws(indent)?.kind {
                        self.advance_skip_ws(indent);
                        break;
                    }
                }
                _ => return Err(format!("Invalid token in struct literal body")),
            }
        }

        Ok(Expression::AnonStruct(struct_literal))
    }

    pub fn parse_expression(&mut self, indent: usize) -> Result<Expression, String> {
        match self.peek_skip_ws(indent)?.kind {
            TokenKind::Identifier(Identifier::If) => self.parse_if(indent),
            TokenKind::Identifier(Identifier::For) => self.parse_for(indent),
            TokenKind::TripleDot => {
                self.advance();
                Ok(Expression::Placeholder)
            }
            TokenKind::Identifier(Identifier::Break) => {
                self.advance();
                Ok(Expression::Break)
            }
            TokenKind::JS => self.parse_js(indent),
            TokenKind::CurlyLeft => self.parse_struct_literal(indent),
            TokenKind::Identifier(Identifier::Continue) => {
                self.advance();
                Ok(Expression::Continue)
            }
            _ => self.parse_equality(indent),
        }
    }

    pub fn parse_codeblock(&mut self, original_indent: usize) -> Result<CodeBlock, String> {
        let mut block = CodeBlock {
            indentation: original_indent,
            expressions: Vec::new(),
        };

        self.advance_skip_ws(original_indent);
        self.current -= 2;

        block.indentation = match self.peek(0).kind {
            TokenKind::Indentation(indent) if indent > original_indent => indent,
            _ => return Err(format!("Codeblock body must be indented")),
        };

        loop {
            match (self.peek(0).kind, self.peek(1).kind) {
                (TokenKind::Newline, _) => {
                    self.advance();
                    continue;
                }
                (TokenKind::Indentation(_), TokenKind::Newline)
                | (TokenKind::Indentation(_), TokenKind::EOF) => {
                    // consume indent and nl
                    self.advance();
                    self.advance();
                    continue;
                }
                (TokenKind::Indentation(indent), smth) => {
                    if indent < block.indentation {
                        break;
                    }
                    if indent > block.indentation {
                        return Err(format!("Code block has inconsistent indentation"));
                    }
                }
                (_, _) => break,
            }

            // consume indent
            self.advance();

            let expr = self.parse_codeblock_expression(block.indentation)?;
            // println!("{:?}", expr);

            block.expressions.push(expr);

            match self.peek(0).kind {
                TokenKind::Newline | TokenKind::EOF => {
                    self.advance();
                }
                // I dont understand why this case is needed
                TokenKind::Indentation(indent) => {}
                kind => {}
            }
        }

        Ok(block)
    }

    pub fn parse_assignment_or_call(&mut self, indent: usize) -> Result<Expression, String> {
        let start_curr = self.current;

        let term = self.parse_assignment(indent);

        match term {
            Ok(_) => return term,
            Err(_) => {}
        };

        // roll back
        self.current = start_curr;

        self.parse_expression(indent)
    }

    pub fn parse_assignment(&mut self, indent: usize) -> Result<Expression, String> {
        let lhs = self.parse_term(indent)?;
        match self.peek(0).kind {
            TokenKind::Equal => {
                if let TokenKind::Equal = self.advance().kind {
                } else {
                    return Err(format!("missing = in assignment expr"));
                }

                let rhs = self.parse_expression(indent)?;

                Ok(Expression::Assignment(Assignment {
                    lhs: Box::new(lhs),
                    rhs: Box::new(rhs),
                }))
            }
            TokenKind::PlusEqual
            | TokenKind::MinusEqual
            | TokenKind::MultEqual
            | TokenKind::DivEqual => {
                let op = match self.advance().kind {
                    TokenKind::PlusEqual => BinaryOperation::Add,
                    TokenKind::MinusEqual => BinaryOperation::Subtract,
                    TokenKind::MultEqual => BinaryOperation::Multiply,
                    TokenKind::DivEqual => BinaryOperation::Divide,
                    _ => return Err(format!("Invalid assignment operator")),
                };

                let rhs = self.parse_expression(indent)?;

                Ok(Expression::Assignment(Assignment {
                    lhs: Box::new(lhs.clone()),
                    rhs: Box::new(Expression::BinaryOp(BinaryOp {
                        op,
                        lhs: Box::new(lhs),
                        rhs: Box::new(rhs),
                    })),
                }))
            }
            _ => return Err(format!("Invalid assignment operator")),
        }
    }

    pub fn parse_codeblock_expression(&mut self, indent: usize) -> Result<Expression, String> {
        match self.peek(0).kind {
            TokenKind::Identifier(Identifier::Let) | TokenKind::Identifier(Identifier::Mut) => {
                self.parse_variable_decl(indent)
            }
            TokenKind::Identifier(Identifier::Return) => {
                // consume return
                self.advance();
                let expr = self.parse_expression(indent)?;
                Ok(Expression::Return(Box::new(expr)))
            }
            TokenKind::Identifier(Identifier::Custom(_)) => self.parse_assignment_or_call(indent),
            _ => self.parse_expression(indent),
        }
    }

    pub fn parse_js(&mut self, indent: usize) -> Result<Expression, String> {
        // consume JS token
        self.advance();

        if let TokenKind::ParenLeft = self.advance_skip_ws(indent).kind {
        } else {
            return Err(format!("Couldnt find js source code after @JS"));
        }

        let mut expressions = Vec::new();
        let expr = match self.peek_skip_ws(indent)?.kind {
            TokenKind::Literal(Literal::String(code)) => {
                self.advance_skip_ws(indent);
                Expression::Literal(Literal::String(code))
            }
            TokenKind::Identifier(Identifier::Custom(iden)) => {
                self.advance_skip_ws(indent);
                Expression::Variable(Variable { name: iden })
            }
            _ => {
                return Err(format!(
                    "Source code after @js must have at least one element"
                ));
            }
        };

        expressions.push(expr);

        loop {
            let expr = match self.peek_skip_ws(indent)?.kind {
                TokenKind::ParenRight => {
                    self.advance_skip_ws(indent);
                    break;
                }
                TokenKind::Literal(Literal::String(code)) => {
                    self.advance_skip_ws(indent);
                    Expression::Literal(Literal::String(code))
                }
                TokenKind::Identifier(Identifier::Custom(iden)) => {
                    self.advance_skip_ws(indent);
                    Expression::Variable(Variable { name: iden })
                }
                _ => {
                    return Err(format!("Source code after @js doesn't have a ')'"));
                }
            };

            expressions.push(expr);
        }

        Ok(Expression::JS(expressions))
    }

    pub fn parse_import(&mut self) -> Result<ImportStmt, String> {
        // consume `use`
        self.advance();

        let mut imports = Vec::new();

        let module_name = match self.advance().kind {
            TokenKind::Identifier(Identifier::Custom(file)) => file,
            _ => return Err(format!("Missing file in use statement")),
        };

        match self.peek(0).kind {
            TokenKind::Newline => {
                self.advance();

                return Ok(ImportStmt {
                    module_name,
                    imports,
                    everything: true,
                });
            }
            _ => {}
        };

        match self.advance().kind {
            TokenKind::CurlyLeft => {}
            _ => return Err(format!("Missing '{{' in use statement")),
        }

        loop {
            let name = match self.advance_skip_ws(0).kind {
                TokenKind::Identifier(Identifier::Custom(iden)) => iden,
                token => return Err(format!("Invalid token in use statement body {token:?}")),
            };

            let alias = match self.peek(0).kind {
                TokenKind::Identifier(Identifier::As) => {
                    self.advance();
                    match self.advance().kind {
                        TokenKind::Identifier(Identifier::Custom(iden)) => Some(iden),
                        _ => return Err(format!("Invalid token used for import alias")),
                    }
                }
                _ => None,
            };

            imports.push(Imported { name, alias });

            let token = self.peek_skip_ws(0)?;
            match token.kind {
                TokenKind::CurlyRight => {
                    self.advance_skip_ws(0);
                    break;
                }
                TokenKind::Comma => {
                    self.advance_skip_ws(0);
                    // allow for trailing ,
                    if let TokenKind::CurlyRight = self.peek_skip_ws(0)?.kind {
                        self.advance_skip_ws(0);
                        break;
                    }
                }
                _ => return Err(format!("Invalid token in use statement body")),
            }
        }

        Ok(ImportStmt {
            module_name,
            imports,
            everything: false,
        })
    }

    pub fn parse_type_def(&mut self) -> Result<TypeDef, String> {
        let export = match self.peek(0).kind {
            TokenKind::Identifier(Identifier::Export) => {
                self.advance();
                true
            }
            _ => false,
        };

        match self.advance().kind {
            TokenKind::Identifier(Identifier::Type) => {}
            token => return Err(format!("No 'type' in type decl, found {token:?} instead")),
        };

        let type_name = match self.advance().kind {
            TokenKind::Identifier(Identifier::Custom(type_name)) => type_name,
            _ => return Err(format!("No type name provided in type decl")),
        };

        match self.advance().kind {
            TokenKind::Equal => {}
            _ => return Err(format!("Missing '=' in type decl")),
        }

        let value = match self.peek(0).kind {
            TokenKind::Newline => {
                self.advance();

                let block_indent = match self.peek(0).kind {
                    TokenKind::Indentation(indent) => indent,
                    _ => return Err(format!("type decl body must be indented")),
                };

                let mut struct_def = StructDef { fields: Vec::new() };

                loop {
                    match (self.peek(0).kind, self.peek(1).kind) {
                        (TokenKind::Indentation(_), TokenKind::Newline) => {
                            // consume indent and nl
                            self.advance();
                            self.advance();
                            continue;
                        }
                        (TokenKind::Indentation(indent), _) => {
                            if indent < block_indent {
                                break;
                            }
                            if indent > block_indent {
                                return Err(format!("type decl has inconsistent indentation"));
                            }
                        }
                        (_, _) => break,
                    }

                    // consume indent
                    self.advance();

                    let field_name = match self.advance_skip_ws(0).kind {
                        TokenKind::Identifier(Identifier::Custom(field_name)) => field_name,
                        _ => return Err(format!("field name missing in function decl")),
                    };

                    // match self.advance().kind {
                    //     TokenKind::Colon => {}
                    //     _ => return Err(format!("colon missing in function field decl")),
                    // };

                    let field_type = self.parse_type()?;

                    match self.peek(0).kind {
                        TokenKind::Newline => {
                            self.advance();
                        }
                        _ => {}
                    };

                    struct_def.fields.push(StructField {
                        field_name,
                        field_type,
                        is_final: false,
                    });
                }

                Type {
                    type_kind: TypeKind::Struct(struct_def),
                    is_reference: false,
                    is_structural: false,
                }
            }
            _ => self.parse_type()?,
        };

        Ok(TypeDef {
            name: type_name,
            export,
            value,
        })
    }

    pub fn parse_file(&mut self, file_name: String) -> Result<Vec<Module>, String> {
        let mut modules = Vec::new();
        self.modules_to_parse.push(file_name);

        while let Some(module_name) = self.modules_to_parse.pop() {
            if self.parsed_modules.contains(&module_name) {
                continue;
            }
            self.current_module = module_name.clone();
            println!("parsing {module_name:?}");

            let file_path = &self.path.join(format!("{}.fr", module_name.clone()));
            let mut lexer = Lexer::new(&file_path);
            let tokens = lexer.parse()?;
            self.tokens = tokens
                .into_iter()
                .filter(|t| t.kind != TokenKind::MultilineComment && t.kind != TokenKind::Comment)
                .collect::<Vec<_>>();

            self.current = 0;
            self.expr_start = 0;

            let mut current_module = Module {
                module_name,
                type_defs: Vec::new(),
                function_defs: Vec::new(),
                toplevel_scope: CodeBlock::default(),
            };

            while !self.is_at_end() {
                self.expr_start = self.current;
                let t = self.peek(0);
                match t.kind {
                    TokenKind::EOF => break,
                    TokenKind::ParenLeft => {
                        let expr = self.parse_expression(0)?;
                        current_module.toplevel_scope.expressions.push(expr);
                    }
                    TokenKind::DoubleColon => {
                        let func_def = self.parse_fn_with_implicits(&mut current_module)?;
                        current_module.function_defs.push(func_def);
                    }
                    TokenKind::Newline => {
                        self.advance();
                    }
                    TokenKind::Dollar => todo!(),
                    TokenKind::Indentation(_) => {
                        self.advance();
                    }
                    TokenKind::Literal(_) => {
                        let expr = self.parse_expression(0)?;
                        current_module.toplevel_scope.expressions.push(expr);
                    }
                    TokenKind::JS => {
                        let expr = self.parse_js(0)?;
                        current_module.toplevel_scope.expressions.push(expr);
                    }
                    TokenKind::Identifier(iden) => match iden {
                        Identifier::Type => {
                            let type_def = self.parse_type_def()?;
                            current_module.type_defs.push(type_def);
                        }
                        Identifier::Export => match self.peek(1).kind {
                            TokenKind::Identifier(Identifier::Type) => {
                                let type_def = self.parse_type_def()?;
                                current_module.type_defs.push(type_def);
                            }
                            TokenKind::Identifier(Identifier::Fn) => {
                                let func_def = self.parse_fn_no_implicits(Vec::new())?;
                                current_module.function_defs.push(func_def);
                            }
                            TokenKind::Identifier(Identifier::Let) => {
                                let var_decl = self.parse_variable_decl(0)?;
                                current_module.toplevel_scope.expressions.push(var_decl);
                            }
                            _ => return Err(format!("Invalid token after export")),
                        },
                        Identifier::Use => {
                            todo!("use statements dont work yet")
                            // let import = self.parse_import()?;
                            // module.imports.push(import);
                        }
                        Identifier::Fn => {
                            let func_def = self.parse_fn_no_implicits(Vec::new())?;
                            current_module.function_defs.push(func_def);
                        }
                        Identifier::Let => {
                            // TODO: dont allow function calls in top level let bindings
                            let expr = self.parse_variable_decl(0)?;
                            current_module.toplevel_scope.expressions.push(expr);
                        }
                        Identifier::Mut => {
                            panic!("Mutable global variables are yuck i think");
                            let expr = self.parse_variable_decl(0)?;
                            current_module.toplevel_scope.expressions.push(expr);
                        }

                        Identifier::If | Identifier::For => {
                            panic!("Top level statements are yuck");
                            let expr = self.parse_expression(0)?;
                            current_module.toplevel_scope.expressions.push(expr);
                        }
                        Identifier::Custom(iden) => {
                            println!("{}:{} -> {iden:?}", t.start_line, t.start_char);
                            panic!("Top level expressions are yuck");
                            let expr = self.parse_assignment_or_call(0)?;

                            current_module.toplevel_scope.expressions.push(expr);
                        }
                        _ => {
                            self.advance();
                        }
                    },
                    token => {
                        eprintln!(
                            "{:?}:{:?} - Unexpected {token:?}",
                            t.start_line, t.start_char
                        );
                        todo!();
                    }
                };
            }

            self.parsed_modules.push(current_module.module_name.clone());
            modules.push(current_module);
        }

        // add a main() method invocation at the end of the compiled module
        if modules
            .first()
            .unwrap()
<<<<<<< HEAD
            .toplevel_scope
            .expressions
            .push(Expression::FunctionCall(FunctionCall {
                func_expr: Box::new(Expression::Variable(Variable {
                    name: "main".to_owned(),
                })),
                arguments: Vec::new(),
            }));
=======
            .function_defs
            .iter()
            .any(|f| f.func_name == "main")
        {
            modules
                .first_mut()
                .unwrap()
                .toplevel_scope
                .expressions
                .push(Expression::FunctionCall(FunctionCall {
                    func_name: "main".to_owned(),
                    arguments: Vec::new(),
                }));
        }
>>>>>>> 147220b9

        Ok(modules)
    }
}<|MERGE_RESOLUTION|>--- conflicted
+++ resolved
@@ -1784,16 +1784,6 @@
         if modules
             .first()
             .unwrap()
-<<<<<<< HEAD
-            .toplevel_scope
-            .expressions
-            .push(Expression::FunctionCall(FunctionCall {
-                func_expr: Box::new(Expression::Variable(Variable {
-                    name: "main".to_owned(),
-                })),
-                arguments: Vec::new(),
-            }));
-=======
             .function_defs
             .iter()
             .any(|f| f.func_name == "main")
@@ -1808,7 +1798,6 @@
                     arguments: Vec::new(),
                 }));
         }
->>>>>>> 147220b9
 
         Ok(modules)
     }

type Person =
    age  int
    name string

fn square(arr [int]) -> [int] =
    let res = arr.util::map(fn(x) return x * x)

    return res

export fn plus1(arr [int]) -> int =
    let [int] res = arr
        .util::map(fn(x) return x + 1)

    return res

fn map_and_add(arr [int], f fn(int -> int), add int) -> int =
    let mapped = util::map(arr, f)
    let mapped = util::map(mapped, fn(x) return x + add)
    let mapped = mapped
    return mapped

fn main =
    util::print("Square and add 2: [1, 2, 3]")
    map_and_add(
        [1, 2, 3],
        fn(x)
            let square = x * x
            return square,
        2
    )
    .util::print()

<<<<<<< HEAD
    util::print("Create array filled with squares of numbers 1-10")
    let push = fn(arr, x) @js(arr ".push(" x ")")

    mut arr2 = []
    for i in 1..=10: arr2.push(i)

    arr2.util::map(fn(x) return x * x, 2)
        .util::print()
        
    // let util::Printable something_that_can_be_printed = ...
=======
    let [int] arr1 = square([1, 2, 3, 4, 5])
    util::print(arr1)

    let arr2 = plus1([1, 2, 3, 4, 5])
    arr2.util::print()

    arr2.util::map(fn(x) return x * x, 2)
        .util::print()

    let util::Printable something_that_can_be_printed = ...

    mut a = 1

    a = 2

    // this works
    // let lambda = fn(x, y) return x + y
    // let lambda2 = fn(x int, y) return x + y
    // let lambda3 = fn(x int, y int) return x + y
    // let lambda4 = fn(x int, y int) -> int return x + y
    // let lambda5 = fn(x int, y int) -> int
    //     let sum = x + y
    //     return sum

    // let arr = [lambda, lambda2, lambda3, lambda4, lambda5]
>>>>>>> 5c49eb84

    util::print("Print people data")
    mut people = [
        Person { age: 10, name: "Marque" },
        Person { age: 14, name: "Marc" },
        Person { age: 93, name: "Mark" },
    ]

    // Struct field shorthand
    let age = 23
    let name = "Maciej"
    people.push(Person { age, name })

    let fn(Person -> string) person_lambda = fn(person) 
        return util::to_string(person.age) + " - " + person.name

    for Person p in people:
        let str = person_lambda(p)
        util::print(str)

<<<<<<< HEAD
    util::print("Lambdas as fields")
=======
let fn([int] -> ()) lambda =
    fn(x) for y in x: util::print(y * 2)
>>>>>>> 5c49eb84

    thingy()

<<<<<<< HEAD
type StructWithLambda =
    l fn(int -> int)
=======
let implicit_arg = fn(ctx Context)(_) Context::multiply(ctx, $1 * $2)
let fn(Context)(int, int) implicit_arg =
    fn(ctx)(_) Context::multiply(ctx, $1 * $2)
>>>>>>> 5c49eb84

fn thingy =
    let StructWithLambda s = StructWithLambda {
        l: fn(x) return x + 10
    }

    util::print(
        (s.l)(20)
    )

    let higher_order = fn(x) 
        return fn(y) 
            return x * y

    util::print(
        higher_order(5)(5) // 25
    )<|MERGE_RESOLUTION|>--- conflicted
+++ resolved
@@ -30,7 +30,6 @@
     )
     .util::print()
 
-<<<<<<< HEAD
     util::print("Create array filled with squares of numbers 1-10")
     let push = fn(arr, x) @js(arr ".push(" x ")")
 
@@ -41,7 +40,8 @@
         .util::print()
         
     // let util::Printable something_that_can_be_printed = ...
-=======
+
+
     let [int] arr1 = square([1, 2, 3, 4, 5])
     util::print(arr1)
 
@@ -67,7 +67,9 @@
     //     return sum
 
     // let arr = [lambda, lambda2, lambda3, lambda4, lambda5]
->>>>>>> 5c49eb84
+
+    // for l in arr:
+    //     l(2, 3).util::print()
 
     util::print("Print people data")
     mut people = [
@@ -88,23 +90,21 @@
         let str = person_lambda(p)
         util::print(str)
 
-<<<<<<< HEAD
-    util::print("Lambdas as fields")
-=======
 let fn([int] -> ()) lambda =
     fn(x) for y in x: util::print(y * 2)
->>>>>>> 5c49eb84
+
+
+    util::print("Lambdas as fields")
 
     thingy()
 
-<<<<<<< HEAD
-type StructWithLambda =
-    l fn(int -> int)
-=======
 let implicit_arg = fn(ctx Context)(_) Context::multiply(ctx, $1 * $2)
 let fn(Context)(int, int) implicit_arg =
     fn(ctx)(_) Context::multiply(ctx, $1 * $2)
->>>>>>> 5c49eb84
+
+
+type StructWithLambda =
+    l fn(int -> int)
 
 fn thingy =
     let StructWithLambda s = StructWithLambda {
@@ -118,7 +118,8 @@
     let higher_order = fn(x) 
         return fn(y) 
             return x * y
-
+            
     util::print(
         higher_order(5)(5) // 25
-    )+    )
+*/
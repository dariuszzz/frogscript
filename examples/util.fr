--- conflicted
+++ resolved
@@ -1,4 +1,4 @@
-<<<<<<< HEAD
+
 /*
 // Templates specify a function which can be implemented for any type
 generic T:
@@ -27,10 +27,7 @@
 
 
 export fn to_string(x int) -> string = return @js(x ".toString()")
-export fn print(x ()) -> () = @js("console.log(" x ")")
 
-=======
->>>>>>> 5c49eb84
 export fn map(
     arr  [int]
     func fn(int -> int)
